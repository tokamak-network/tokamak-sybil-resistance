--- conflicted
+++ resolved
@@ -22,15 +22,8 @@
       - go test ./database/statedb -v
   
   test-sequencer:
-<<<<<<< HEAD
-    deps:
-      - test-historydb
-      - test-til
-      - test-synchronizer
-      - test-statedb
-=======
     cmds:
       - task: test-synchronizer
       - task: test-historydb
       - task: test-til
->>>>>>> 8dbd4da1
+      - task: test-statedb