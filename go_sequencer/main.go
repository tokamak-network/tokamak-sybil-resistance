--- conflicted
+++ resolved
@@ -1,7 +1,6 @@
 package main
 
 import (
-<<<<<<< HEAD
 	"fmt"
 	"os"
 	"os/signal"
@@ -9,12 +8,9 @@
 	"tokamak-sybil-resistance/log"
 	"tokamak-sybil-resistance/node"
 
-=======
->>>>>>> 0a40e812
 	"github.com/gin-gonic/gin"
 	"github.com/hermeznetwork/tracerr"
 
-	// "github.com/hermeznetwork/tracerr"
 	"github.com/urfave/cli"
 )
 
@@ -115,7 +111,6 @@
 }
 
 func main() {
-<<<<<<< HEAD
 	app := cli.NewApp()
 	app.Name = "tokamak-node"
 	app.Version = "v1"
@@ -149,8 +144,6 @@
 		os.Exit(1)
 	}
 
-=======
->>>>>>> 0a40e812
 	router := gin.Default()
 	router.Run("localhost:8080")
 }