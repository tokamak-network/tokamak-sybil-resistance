/*
Package txprocessor is the module that takes the transactions from the input and
processes them, updating the Balances and Nonces of the Accounts in the StateDB.

It's a package used by 3 other different packages, and its behaviour will differ
depending on the Type of the StateDB of the TxProcessor:

- TypeSynchronizer:
  - The StateDB contains the full State MerkleTree, where the leafs are
    the accounts
  - Updates the StateDB and as output returns: ExitInfos, CreatedAccounts,
    CoordinatorIdxsMap, CollectedFees, UpdatedAccounts
  - Internally computes the ExitTree

- TypeTxSelector:
  - The StateDB contains only the Accounts, which are the equivalent to
    only the leafs of the State MerkleTree
  - Updates the Accounts from the StateDB

- TypeBatchBuilder:
  - The StateDB contains the full State MerkleTree, where the leafs are
    the accounts
  - Updates the StateDB. As output returns: ZKInputs, CoordinatorIdxsMap
  - Internally computes the ZKInputs

Packages dependency overview:

	Outputs: + ExitInfos              +                  +                       +
		 | CreatedAccounts        |                  |                       |
		 | CoordinatorIdxsMap     |                  |    ZKInputs           |
		 | CollectedFees          |                  |    CoordinatorIdxsMap |
		 | UpdatedAccounts        |                  |                       |
		 +------------------------+----------------+ +-----------------------+

		    +------------+           +----------+             +------------+
		    |Synchronizer|           |TxSelector|             |BatchBuilder|
		    +-----+------+           +-----+----+             +-----+------+
			  |                        |                        |
			  v                        v                        v
		     TxProcessor              TxProcessor              TxProcessor
			  +                        +                        +
			  |                        |                        |
		     +----+----+                   v                   +----+----+
		     |         |                StateDB                |         |
		     v         v                   +                   v         v
		  StateDB  ExitTree                |                StateDB  ExitTree
		     +                        +----+----+              +
		     |                        |         |              |
		+----+----+                   v         v         +----+----+
		|         |                 KVDB  AccountsDB      |         |
		v         v                                       v         v
	      KVDB   MerkleTree                                 KVDB   MerkleTree

The structure of the TxProcessor can be understand as:
  - StateDB: where the Rollup state is stored. It contains the Accounts &
    MerkleTree.
  - Config: parameters of the configuration of the circuit
  - ZKInputs: computed inputs for the circuit, depends on the Config parameters
  - ExitTree: only in the TypeSynchronizer & TypeBatchBuilder, contains
    the MerkleTree with the processed Exits of the Batch

The main exposed method of the TxProcessor is `ProcessTxs`, which as general
lines does:
  - if type==(Synchronizer || BatchBuilder), creates an ephemeral ExitTree
  - processes:
  - L1UserTxs --> for each tx calls ProcessL1Tx()
  - L1CoordinatorTxs --> for each tx calls ProcessL1Tx()
  - L2Txs --> for each tx calls ProcessL2Tx()
  - internally, it computes the Fees
  - each transaction processment includes:
  - updating the Account Balances (for sender & receiver, and in
    case that there is fee, updates the fee receiver account)
  - which includes updating the State MerkleTree (except
    for the type==TxSelector, which only updates the
    Accounts (leafs))
  - in case of Synchronizer & BatchBuilder, updates the ExitTree
    for the txs of type Exit (L1 & L2)
  - in case of BatchBuilder, computes the ZKInputs while processing the txs
  - if type==Synchronizer, once all the txs are processed, for each Exit
    it generates the ExitInfo data
*/
package txprocessor

import (
	"bytes"
	"errors"
	"fmt"
	"io/ioutil"
	"math/big"
	"os"
	"tokamak-sybil-resistance/common"
	"tokamak-sybil-resistance/database/statedb"
	"tokamak-sybil-resistance/log"

	"github.com/iden3/go-iden3-crypto/babyjub"
	"github.com/iden3/go-merkletree"
	"github.com/iden3/go-merkletree/db"
	"github.com/iden3/go-merkletree/db/pebble"
)

// TxProcessor represents the TxProcessor object
type TxProcessor struct {
	state *statedb.StateDB
	zki   *common.ZKInputs
	// txIndex is the current transaction index in the ZKInputs generation (zki)
	txIndex int
	// AccumulatedFees contains the accumulated fees for each token (Coord
	// Idx) in the processed batch
	AccumulatedFees map[common.AccountIdx]*big.Int
	// updatedAccounts stores the last version of the account when it has
	// been created/updated by any of the processed transactions.
	updatedAccounts map[common.AccountIdx]*common.Account
	config          Config
}

// Config contains the TxProcessor configuration parameters
type Config struct {
	NLevels uint32
	// MaxFeeTx is the maximum number of coordinator accounts that can receive fees
	MaxFeeTx uint32
	MaxTx    uint32
	MaxL1Tx  uint32
	// ChainID of the blockchain
	ChainID uint16
}

type processedExit struct {
	exit    bool
	newExit bool
	idx     common.AccountIdx
	acc     common.Account
}

// ProcessTxOutput contains the output of the ProcessTxs method
type ProcessTxOutput struct {
	ZKInputs        *common.ZKInputs
	ExitInfos       []common.ExitInfo
	CreatedAccounts []common.Account
	// UpdatedAccounts returns the current state of each account
	// created/updated by any of the processed transactions.
	UpdatedAccounts map[common.AccountIdx]*common.Account
}

func newErrorNotEnoughBalance(tx common.Tx) error {
	var msg error
	if tx.IsL1 {
		msg = fmt.Errorf("invalid transaction, not enough balance on sender account. "+
			"TxID: %s, TxType: %s, FromIdx: %d, ToIdx: %d, Amount: %d",
			tx.TxID, tx.Type, tx.FromIdx, tx.ToIdx, tx.Amount)
	} else {
		msg = fmt.Errorf("invalid transaction, not enough balance on sender account. "+
			"TxID: %s, TxType: %s, FromIdx: %d, ToIdx: %d, Amount: %d, Fee: %d",
			tx.TxID, tx.Type, tx.FromIdx, tx.ToIdx, tx.Amount, tx.Fee)
	}
	return common.Wrap(msg)
}

// NewTxProcessor returns a new TxProcessor with the given *StateDB & Config
func NewTxProcessor(state *statedb.StateDB, config Config) *TxProcessor {
	return &TxProcessor{
		state:   state,
		zki:     nil,
		txIndex: 0,
		config:  config,
	}
}

// Resets the zkInputs
func (txProcessor *TxProcessor) resetZKInputs() {
	txProcessor.zki = nil
	txProcessor.txIndex = 0 // initialize current transaction index in the ZKInputs generation
}

// ProcessTxs process the given L1Txs & L2Txs applying the needed updates to
// the StateDB depending on the transaction Type.  If StateDB
// type==TypeBatchBuilder, returns the common.ZKInputs to generate the
// SnarkProof later used by the BatchBuilder.  If StateDB
// type==TypeSynchronizer, assumes that the call is done from the Synchronizer,
// returns common.ExitTreeLeaf that is later used by the Synchronizer to update
// the HistoryDB, and adds Nonce & TokenID to the L2Txs.
// And if TypeSynchronizer returns an array of common.Account with all the
// created accounts.
func (txProcessor *TxProcessor) ProcessTxs(coordIdxs []common.AccountIdx, l1usertxs, l1coordinatortxs []common.L1Tx,
	l2txs []common.PoolL2Tx) (ptOut *ProcessTxOutput, err error) {
	defer func() {
		if err == nil {
			err = txProcessor.state.MakeCheckpoint()
		}
	}()

	var exitTree *merkletree.MerkleTree
	var createdAccounts []common.Account

	if txProcessor.zki != nil {
		return nil, common.Wrap(
			errors.New("expected StateDB.zki==nil, something went wrong and it's not empty"))
<<<<<<< HEAD
=======
	}
	// defer txProcessor.resetZKInputs()

	if len(coordIdxs) > int(txProcessor.config.MaxFeeTx) {
		return nil, common.Wrap(
			fmt.Errorf("CoordIdxs (%d) length must be smaller than MaxFeeTx (%d)",
				len(coordIdxs), txProcessor.config.MaxFeeTx))
>>>>>>> 650ac123
	}
	defer txProcessor.resetZKInputs()

	nTx := len(l1usertxs) + len(l2txs)

	if nTx > int(txProcessor.config.MaxTx) {
		return nil, common.Wrap(
			fmt.Errorf("L1UserTx + L2Tx (%d) can not be bigger than MaxTx (%d)",
				nTx, txProcessor.config.MaxTx))
	}
	if len(l1usertxs) > int(txProcessor.config.MaxL1Tx) {
		return nil,
			common.Wrap(fmt.Errorf("L1UserTx (%d) can not be bigger than MaxL1Tx (%d)",
				len(l1usertxs), txProcessor.config.MaxTx))
	}

	if txProcessor.state.Type() == statedb.TypeSynchronizer {
		txProcessor.updatedAccounts = make(map[common.AccountIdx]*common.Account)
	}

	exits := make([]processedExit, nTx)

	if txProcessor.state.Type() == statedb.TypeBatchBuilder {
		txProcessor.zki = common.NewZKInputs(txProcessor.config.ChainID, txProcessor.config.MaxTx, txProcessor.config.MaxL1Tx,
			txProcessor.config.MaxFeeTx, txProcessor.config.NLevels, (txProcessor.state.CurrentBatch() + 1).BigInt())
		//For Accounts
		txProcessor.zki.OldLastIdxAccount = txProcessor.state.CurrentAccountIdx().BigInt()
		txProcessor.zki.OldStateRootAccount = txProcessor.state.GetMTRootAccount()
		txProcessor.zki.MetadataAccount.NewLastIdxRaw = txProcessor.state.CurrentAccountIdx()

		//For Vouches
		txProcessor.zki.OldLastIdxVouch = txProcessor.state.CurrentVouchIdx().BigInt()
		txProcessor.zki.OldStateRootVouch = txProcessor.state.GetMTRootVouch()
		//TODO: Add same for vouches and score
	}

	// TBD if ExitTree is only in memory or stored in disk, for the moment
	// is only needed in memory
	if txProcessor.state.Type() == statedb.TypeSynchronizer || txProcessor.state.Type() == statedb.TypeBatchBuilder {
		tmpDir, err := ioutil.TempDir("", "tokamak-statedb-exittree")
		if err != nil {
			return nil, common.Wrap(err)
		}
		defer func() {
			if err := os.RemoveAll(tmpDir); err != nil {
				log.Errorw("Deleting statedb temp exit tree", "err", err)
			}
		}()
		sto, err := pebble.NewPebbleStorage(tmpDir, false)
		if err != nil {
			return nil, common.Wrap(err)
		}
		defer sto.Close()
		exitTree, err = merkletree.NewMerkleTree(sto, txProcessor.state.AccountTree.MaxLevels())
		if err != nil {
			return nil, common.Wrap(err)
		}
	}

	// Process L1UserTxs
	for i := 0; i < len(l1usertxs); i++ {
		// assumption: l1usertx are sorted by L1Tx.Position
		exitIdx, exitAccount, newExit, createdAccount, err := txProcessor.ProcessL1Tx(exitTree,
			&l1usertxs[i])
		if err != nil {
			return nil, common.Wrap(err)
		}
		if txProcessor.state.Type() == statedb.TypeSynchronizer {
			if createdAccount != nil {
				createdAccounts = append(createdAccounts, *createdAccount)
				l1usertxs[i].EffectiveFromIdx = createdAccount.Idx
			} else {
				l1usertxs[i].EffectiveFromIdx = l1usertxs[i].FromIdx
			}
		}
		if txProcessor.zki != nil {
			l1TxData, err := l1usertxs[i].BytesGeneric()
			if err != nil {
				return nil, common.Wrap(err)
			}
			// TODO: Need to check if we'll need this handled differently for accounts and vouches etc.
			// Since we'll have different metadata props for different merkle trees,
			// We'll need to check if, We'll need to handle the operations on metadata accordingly. Discuss this with team.

			txProcessor.zki.MetadataAccount.L1TxsData = append(txProcessor.zki.MetadataAccount.L1TxsData, l1TxData)

			l1TxDataAvailability, err :=
				l1usertxs[i].BytesDataAvailability(txProcessor.zki.MetadataAccount.NLevels)
			if err != nil {
				return nil, common.Wrap(err)
			}
			txProcessor.zki.MetadataAccount.L1TxsDataAvailability =
				append(txProcessor.zki.MetadataAccount.L1TxsDataAvailability, l1TxDataAvailability)

			txProcessor.zki.ISOutIdxAccount[txProcessor.txIndex] = txProcessor.state.CurrentAccountIdx().BigInt()
			txProcessor.zki.ISStateRootAccount[txProcessor.txIndex] = txProcessor.state.GetMTRootAccount()
			if exitIdx == nil {
				txProcessor.zki.ISExitRoot[txProcessor.txIndex] = exitTree.Root().BigInt()
			}
		}
		if txProcessor.state.Type() == statedb.TypeSynchronizer || txProcessor.state.Type() == statedb.TypeBatchBuilder {
			if exitIdx != nil && exitTree != nil && exitAccount != nil {
				exits[txProcessor.txIndex] = processedExit{
					exit:    true,
					newExit: newExit,
					idx:     *exitIdx,
					acc:     *exitAccount,
				}
			}
			txProcessor.txIndex++
		}
	}

<<<<<<< HEAD
	// Process L2Txs
	for i := 0; i < len(l2txs); i++ {
		exitIdx, exitAccount, newExit, err := txProcessor.ProcessL2Tx(exitTree, &l2txs[i])
		if err != nil {
			return nil, common.Wrap(err)
		}
		if txProcessor.zki != nil {
			//TODO: Check out L2Tx data availablity it's processing and param to add
			// l2TxData, err := l2txs[i].L2Tx().BytesDataAvailability(txProcessor.zki.MetadataVouch.NLevels) //NLevels for All the trees would be same
			if err != nil {
				return nil, common.Wrap(err)
			}
			// txProcessor.zki.Metadata.L2TxsData = append(txProcessor.zki.Metadata.L2TxsData, l2TxData)

			// Intermediate States
			if txProcessor.txIndex < nTx-1 {
				//TODO: Fill out the OutIdx and StateRoot, need to check it's parameters
=======
	// // Process L1CoordinatorTxs
	// for i := 0; i < len(l1coordinatortxs); i++ {
	// 	exitIdx, _, _, createdAccount, err := txProcessor.ProcessL1Tx(exitTree, &l1coordinatortxs[i])
	// 	if err != nil {
	// 		return nil, common.Wrap(err)
	// 	}
	// 	if exitIdx != nil {
	// 		log.Error("Unexpected Exit in L1CoordinatorTx")
	// 	}
	// 	if txProcessor.state.Type() == statedb.TypeSynchronizer {
	// 		if createdAccount != nil {
	// 			createdAccounts = append(createdAccounts, *createdAccount)
	// 			l1coordinatortxs[i].EffectiveFromIdx = createdAccount.Idx
	// 		} else {
	// 			l1coordinatortxs[i].EffectiveFromIdx = l1coordinatortxs[i].FromIdx
	// 		}
	// 	}
	// if txProcessor.zki != nil {
	// l1TxData, err := l1coordinatortxs[i].BytesGeneric()
	// 	if err != nil {
	// 		return nil, common.Wrap(err)
	// 	}
	// 	txProcessor.zki.Metadata.L1TxsData = append(txProcessor.zki.Metadata.L1TxsData, l1TxData)
	// 	l1TxDataAvailability, err :=
	// 		l1coordinatortxs[i].BytesDataAvailability(txProcessor.zki.Metadata.NLevels)
	// 	if err != nil {
	// 		return nil, common.Wrap(err)
	// 	}
	// 	txProcessor.zki.Metadata.L1TxsDataAvailability =
	// 		append(txProcessor.zki.Metadata.L1TxsDataAvailability, l1TxDataAvailability)

	// 	txProcessor.zki.ISOutIdx[txProcessor.txIndex] = txProcessor.state.CurrentIdx().BigInt()
	// 	txProcessor.zki.ISStateRoot[txProcessor.txIndex] = txProcessor.state.MT.Root().BigInt()
	// 	txProcessor.zki.ISExitRoot[txProcessor.txIndex] = exitTree.Root().BigInt()
	// 	txProcessor.txIndex++
	// }
	// }
>>>>>>> 650ac123

				// txProcessor.zki.ISOutIdx[txProcessor.txIndex] = txProcessor.state.CurrentIdx().BigInt()
				// txProcessor.zki.ISStateRoot[txProcessor.txIndex] = txProcessor.state.MT.Root().BigInt()
				if exitIdx == nil {
					txProcessor.zki.ISExitRoot[txProcessor.txIndex] = exitTree.Root().BigInt()
				}
			}
		}
		if txProcessor.state.Type() == statedb.TypeSynchronizer || txProcessor.state.Type() == statedb.TypeBatchBuilder {
			if exitIdx != nil && exitTree != nil && exitAccount != nil {
				exits[txProcessor.txIndex] = processedExit{
					exit:    true,
					newExit: newExit,
					idx:     *exitIdx,
					acc:     *exitAccount,
				}
			}
			txProcessor.txIndex++
		}
	}

	// if txProcessor.zki != nil {
	// 	// Fill the empty slots in the ZKInputs remaining after
	// 	// processing all L1 & L2 txs
	// 	txCompressedDataEmpty := common.TxCompressedDataEmpty(txProcessor.config.ChainID)
	// 	last := txProcessor.txIndex - 1
	// 	if txProcessor.txIndex == 0 {
	// 		last = 0
	// 	}
	// 	for i := last; i < int(txProcessor.config.MaxTx); i++ {
	// 		if i < int(txProcessor.config.MaxTx)-1 {
	// 			txProcessor.zki.ISOutIdx[i] = txProcessor.state.CurrentAccountIdx().BigInt()
	// 			txProcessor.zki.ISStateRoot[i] = txProcessor.state.AccountTree.Root().BigInt()
	// 			txProcessor.zki.ISAccFeeOut[i] = formatAccumulatedFees(collectedFees,
	// 				txProcessor.zki.FeePlanTokens, coordIdxs)
	// 			txProcessor.zki.ISExitRoot[i] = exitTree.Root().BigInt()
	// 		}
	// 		if i >= txProcessor.txIndex {
	// 			txProcessor.zki.TxCompressedData[i] = txCompressedDataEmpty
	// 		}
	// 	}
	// 	isFinalAccFee := formatAccumulatedFees(collectedFees, txProcessor.zki.FeePlanTokens, coordIdxs)
	// 	copy(txProcessor.zki.ISFinalAccFee, isFinalAccFee)
	// 	// before computing the Fees txs, set the ISInitStateRootFee
	// 	txProcessor.zki.ISInitStateRootFee = txProcessor.state.AccountTree.Root().BigInt()
	// }

	if txProcessor.state.Type() == statedb.TypeTxSelector {
		return nil, nil
	}

	if txProcessor.state.Type() == statedb.TypeSynchronizer {
		// once all txs processed (exitTree root frozen), for each Exit,
		// generate common.ExitInfo data
		var exitInfos []common.ExitInfo
		var exitIdxs []common.AccountIdx
		exitInfosByIdx := make(map[common.AccountIdx]*common.ExitInfo)
		for i := 0; i < nTx; i++ {
			if !exits[i].exit {
				continue
			}
			exitIdx := exits[i].idx
			exitAccount := exits[i].acc

			// 0. generate MerkleProof
			p, err := exitTree.GenerateSCVerifierProof(exitIdx.BigInt(), nil)
			if err != nil {
				return nil, common.Wrap(err)
			}

			// 1. generate common.ExitInfo
			ei := common.ExitInfo{
				AccountIdx:  exitIdx,
				MerkleProof: p,
				Balance:     exitAccount.Balance,
			}
			if _, ok := exitInfosByIdx[exitIdx]; !ok {
				exitIdxs = append(exitIdxs, exitIdx)
			}
			exitInfosByIdx[exitIdx] = &ei
		}
		for _, idx := range exitIdxs {
			exitInfos = append(exitInfos, *exitInfosByIdx[idx])
		}
		// return exitInfos, createdAccounts and collectedFees, so Synchronizer will
		// be able to store it into HistoryDB for the concrete BatchNum
		return &ProcessTxOutput{
			ZKInputs:        nil,
			ExitInfos:       exitInfos,
			CreatedAccounts: createdAccounts,
			UpdatedAccounts: txProcessor.updatedAccounts,
		}, nil
	}

	// // compute last ZKInputs parameters
	txProcessor.zki.GlobalChainID = big.NewInt(int64(txProcessor.config.ChainID))
	txProcessor.zki.MetadataAccount.NewStateRootRaw = txProcessor.state.AccountTree.Root()
	txProcessor.zki.MetadataVouch.NewStateRootRaw = txProcessor.state.VouchTree.Root()
	txProcessor.zki.MetadataAccount.NewExitRootRaw = exitTree.Root()

	// return ZKInputs as the BatchBuilder will return it to forge the Batch
	return &ProcessTxOutput{
		ZKInputs:        txProcessor.zki,
		ExitInfos:       nil,
		CreatedAccounts: nil,
	}, nil
}

// ProcessL1Tx process the given L1Tx applying the needed updates to the
// StateDB depending on the transaction Type. It returns the 3 parameters
// related to the Exit (in case of): Idx, ExitAccount, boolean determining if
// the Exit created a new Leaf in the ExitTree.
// And another *common.Account parameter which contains the created account in
// case that has been a new created account and that the StateDB is of type
// TypeSynchronizer.
func (txProcessor *TxProcessor) ProcessL1Tx(exitTree *merkletree.MerkleTree, tx *common.L1Tx) (*common.AccountIdx,
	*common.Account, bool, *common.Account, error) {
	// ZKInputs
	if txProcessor.zki != nil {
		// Txs
		var err error
		txProcessor.zki.TxCompressedData[txProcessor.txIndex], err = tx.TxCompressedData(txProcessor.config.ChainID)
		if err != nil {
			log.Error(err)
			return nil, nil, false, nil, common.Wrap(err)
		}
		txProcessor.zki.FromIdx[txProcessor.txIndex] = tx.FromIdx.BigInt()
		txProcessor.zki.ToIdx[txProcessor.txIndex] = tx.ToIdx.BigInt()
		txProcessor.zki.OnChain[txProcessor.txIndex] = big.NewInt(1)

		// L1Txs
		depositAmountF40, err := common.NewFloat40(tx.DepositAmount)
		if err != nil {
			return nil, nil, false, nil, common.Wrap(err)
		}
		txProcessor.zki.DepositAmountF[txProcessor.txIndex] = big.NewInt(int64(depositAmountF40))
		txProcessor.zki.FromEthAddr[txProcessor.txIndex] = common.EthAddrToBigInt(tx.FromEthAddr)
		if tx.FromBJJ != common.EmptyBJJComp {
			txProcessor.zki.FromBJJCompressed[txProcessor.txIndex] = BJJCompressedTo256BigInts(tx.FromBJJ)
		}

		// Intermediate States, for all the transactions except for the last one
		if txProcessor.txIndex < len(txProcessor.zki.ISOnChain) { // len(txProcessor.zki.ISOnChain) == nTx
			txProcessor.zki.ISOnChain[txProcessor.txIndex] = big.NewInt(1)
		}

		if tx.Type == common.TxTypeForceExit {
			// in the cases where at L1Tx there is usage of the
			// Amount parameter, add it at the ZKInputs.AmountF
			// slot
			amountF40, err := common.NewFloat40(tx.Amount)
			if err != nil {
				return nil, nil, false, nil, common.Wrap(err)
			}
			txProcessor.zki.AmountF[txProcessor.txIndex] = big.NewInt(int64(amountF40))
		}
	}

	switch tx.Type {
	case common.TxTypeCreateAccountDeposit:
		txProcessor.computeEffectiveAmounts(tx)

		// add new account to the MT, update balance of the MT account
		err := txProcessor.applyCreateAccount(tx)
		if err != nil {
			log.Error(err)
			return nil, nil, false, nil, common.Wrap(err)
		}
	case common.TxTypeDeposit:
		txProcessor.computeEffectiveAmounts(tx)

		// update balance of the MT account
		err := txProcessor.applyDeposit(tx, false)
		if err != nil {
			log.Error(err)
			return nil, nil, false, nil, common.Wrap(err)
		}
	case common.TxTypeForceExit:
		txProcessor.computeEffectiveAmounts(tx)

		// execute exit flow
		// coordIdxsMap is 'nil', as at L1Txs there is no L2 fees
		// TODO: Need to check and update logic with which we'll update account tree transfer the balance after exit from account tree to exit tree
		exitAccount, newExit, err := txProcessor.applyExit(nil, nil, exitTree, tx.Tx(), tx.Amount)
		if err != nil {
			log.Error(err)
			return nil, nil, false, nil, common.Wrap(err)
		}
		return &tx.FromIdx, exitAccount, newExit, nil, nil
	//TODO: Add case for force explode
	default:
	}

	var createdAccount *common.Account
	if txProcessor.state.Type() == statedb.TypeSynchronizer &&
		(tx.Type == common.TxTypeCreateAccountDeposit) {
		var err error
		createdAccount, err = txProcessor.state.GetAccount(txProcessor.state.CurrentAccountIdx())
		if err != nil {
			log.Error(err)
			return nil, nil, false, nil, common.Wrap(err)
		}
	}

	return nil, nil, false, createdAccount, nil
}

// ProcessL2Tx process the given L2Tx applying the needed updates to the
// StateDB depending on the transaction Type. It returns the 3 parameters
// related to the Exit (in case of): Idx, ExitAccount, boolean determining if
// the Exit created a new Leaf in the ExitTree.

// TODO: Need to check and update L2 txs here.
func (txProcessor *TxProcessor) ProcessL2Tx(exitTree *merkletree.MerkleTree,
	tx *common.PoolL2Tx) (*common.AccountIdx, *common.Account, bool, error) {
	var err error
	// if tx.ToAccountIdx==0, get toAccountIdx by ToEthAddr or ToBJJ
	if tx.ToIdx == common.AccountIdx(0) && tx.AuxToIdx == common.AccountIdx(0) {
		if txProcessor.state.Type() == statedb.TypeSynchronizer {
			// this in TypeSynchronizer should never be reached
			log.Error("WARNING: In StateDB with Synchronizer mode L2.ToIdx can't be 0")
			return nil, nil, false,
				common.Wrap(fmt.Errorf("in StateDB with Synchronizer mode L2.ToIdx can't be 0"))
		}
		// case when tx.Type == common.TxTypeTransferToEthAddr or
		// common.TxTypeTransferToBJJ:
		_, err := txProcessor.state.GetAccount(tx.FromIdx)
		if err != nil {
			return nil, nil, false, common.Wrap(err)
		}
		tx.AuxToIdx, err = txProcessor.state.GetIdxByEthAddrBJJ(tx.ToEthAddr, tx.ToBJJ)
		if err != nil {
			return nil, nil, false, common.Wrap(err)
		}
	}

	// ZKInputs
	if txProcessor.zki != nil {
		// Txs
		txProcessor.zki.TxCompressedData[txProcessor.txIndex], err = tx.TxCompressedData(txProcessor.config.ChainID)
		if err != nil {
			return nil, nil, false, common.Wrap(err)
		}
		txProcessor.zki.TxCompressedDataV2[txProcessor.txIndex], err = tx.TxCompressedDataV2()
		if err != nil {
			return nil, nil, false, common.Wrap(err)
		}
		txProcessor.zki.FromIdx[txProcessor.txIndex] = tx.FromIdx.BigInt()
		txProcessor.zki.ToIdx[txProcessor.txIndex] = tx.ToIdx.BigInt()

		// fill AuxToIdx if needed
		if tx.ToIdx == 0 {
			// use toIdx that can have been filled by tx.ToIdx or
			// if tx.Idx==0 (this case), toIdx is filled by the Idx
			// from db by ToEthAddr&ToBJJ
			txProcessor.zki.AuxToIdx[txProcessor.txIndex] = tx.AuxToIdx.BigInt()
		}

		if tx.ToBJJ != common.EmptyBJJComp {
			_, txProcessor.zki.ToBJJAy[txProcessor.txIndex] = babyjub.UnpackSignY(tx.ToBJJ)
		}
		txProcessor.zki.ToEthAddr[txProcessor.txIndex] = common.EthAddrToBigInt(tx.ToEthAddr)

		txProcessor.zki.OnChain[txProcessor.txIndex] = big.NewInt(0)
		amountF40, err := common.NewFloat40(tx.Amount)
		if err != nil {
			return nil, nil, false, common.Wrap(err)
		}
		txProcessor.zki.AmountF[txProcessor.txIndex] = big.NewInt(int64(amountF40))
		txProcessor.zki.NewAccount[txProcessor.txIndex] = big.NewInt(0)
		txProcessor.zki.MaxNumBatch[txProcessor.txIndex] = big.NewInt(int64(tx.MaxNumBatch))

		signature, err := tx.Signature.Decompress()
		if err != nil {
			log.Error(err)
			return nil, nil, false, common.Wrap(err)
		}
		txProcessor.zki.S[txProcessor.txIndex] = signature.S
		txProcessor.zki.R8x[txProcessor.txIndex] = signature.R8.X
		txProcessor.zki.R8y[txProcessor.txIndex] = signature.R8.Y
	}

	// if StateDB type==TypeSynchronizer, will need to add Nonce
	if txProcessor.state.Type() == statedb.TypeSynchronizer {
		// as tType==TypeSynchronizer, always tx.ToIdx!=0
		acc, err := txProcessor.state.GetAccount(tx.FromIdx)
		if err != nil {
			log.Errorw("GetAccount", "fromIdx", tx.FromIdx, "err", err)
			return nil, nil, false, common.Wrap(err)
		}
		tx.Nonce = acc.Nonce
	}

	switch tx.Type {
	//TODO: Add transaction types here add vouch, delete vouch etc.
	case common.TxTypeExit:
		// execute exit flow
		exitAccount, newExit, err := txProcessor.applyExit(nil, nil, exitTree,
			tx.Tx(), tx.Amount)
		if err != nil {
			log.Error(err)
			return nil, nil, false, common.Wrap(err)
		}
		return &tx.FromIdx, exitAccount, newExit, nil
	default:
	}
	return nil, nil, false, nil
}

// applyCreateAccount creates a new account in the account of the depositer, it
// stores the deposit value
func (txProcessor *TxProcessor) applyCreateAccount(tx *common.L1Tx) error {
	account := &common.Account{
		Nonce:   0,
		Balance: tx.Amount,
		BJJ:     tx.FromBJJ,
		EthAddr: tx.FromEthAddr,
	}

	p, err := txProcessor.createAccount(common.AccountIdx(txProcessor.state.CurrentAccountIdx()+1), account)
	if err != nil {
		return common.Wrap(err)
	}
	if txProcessor.zki != nil {
		// txProcessor.zki.TokenID1[txProcessor.txIndex] = tx.TokenID.BigInt()
		txProcessor.zki.NonceA1[txProcessor.txIndex] = big.NewInt(0)
		fromBJJSign, fromBJJY := babyjub.UnpackSignY(tx.FromBJJ)
		if fromBJJSign {
			txProcessor.zki.SignA1[txProcessor.txIndex] = big.NewInt(1)
		}
		txProcessor.zki.AyA1[txProcessor.txIndex] = fromBJJY
		txProcessor.zki.BalanceA1[txProcessor.txIndex] = tx.EffectiveDepositAmount
		txProcessor.zki.EthAddrA1[txProcessor.txIndex] = common.EthAddrToBigInt(tx.FromEthAddr)
		txProcessor.zki.SiblingsA1[txProcessor.txIndex] = siblingsToZKInputFormat(p.Siblings)
		if p.IsOld0 {
			txProcessor.zki.IsOld0_A1[txProcessor.txIndex] = big.NewInt(1)
		}
		txProcessor.zki.OldKeyA1[txProcessor.txIndex] = p.OldKey.BigInt()
		txProcessor.zki.OldValueA1[txProcessor.txIndex] = p.OldValue.BigInt()

		txProcessor.zki.MetadataAccount.NewLastIdxRaw = txProcessor.state.CurrentAccountIdx() + 1

		txProcessor.zki.AuxFromAccountIdx[txProcessor.txIndex] = common.AccountIdx(txProcessor.state.CurrentAccountIdx() + 1).BigInt()
		txProcessor.zki.NewAccount[txProcessor.txIndex] = big.NewInt(1)

		if txProcessor.txIndex < len(txProcessor.zki.ISOnChain) { // len(txProcessor.zki.ISOnChain) == nTx
			// intermediate states
			txProcessor.zki.ISOnChain[txProcessor.txIndex] = big.NewInt(1)
		}
	}

	return txProcessor.state.SetCurrentAccountIdx(txProcessor.state.CurrentAccountIdx() + 1)
}

// createAccount is a wrapper over the StateDB.CreateAccount method that also
// stores the created account in the updatedAccounts map in case the StateDB is
// of TypeSynchronizer
func (txProcessor *TxProcessor) createAccount(idx common.AccountIdx, account *common.Account) (
	*merkletree.CircomProcessorProof, error) {
	if txProcessor.state.Type() == statedb.TypeSynchronizer {
		account.Idx = idx
		txProcessor.updatedAccounts[idx] = account
	}
	return txProcessor.state.CreateAccount(idx, account)
}

// updateAccount is a wrapper over the StateDB.UpdateAccount method that also
// stores the updated account in the updatedAccounts map in case the StateDB is
// of TypeSynchronizer
func (txProcessor *TxProcessor) updateAccount(idx common.AccountIdx, account *common.Account) (
	*merkletree.CircomProcessorProof, error) {
	if txProcessor.state.Type() == statedb.TypeSynchronizer {
		account.Idx = idx
		txProcessor.updatedAccounts[idx] = account
	}
	return txProcessor.state.UpdateAccount(idx, account)
}

// applyDeposit updates the balance in the account of the depositer, if
// andTransfer parameter is set to true, the method will also apply the
// Transfer of the L1Tx/DepositTransfer
func (txProcessor *TxProcessor) applyDeposit(tx *common.L1Tx, transfer bool) error {
	accSender, err := txProcessor.state.GetAccount(tx.FromIdx)
	if err != nil {
		return common.Wrap(err)
	}

	if txProcessor.zki != nil {
		// txProcessor.zki.TokenID1[txProcessor.txIndex] = accSender.TokenID.BigInt()
		txProcessor.zki.NonceA1[txProcessor.txIndex] = accSender.Nonce.BigInt()
		senderBJJSign, senderBJJY := babyjub.UnpackSignY(accSender.BJJ)
		if senderBJJSign {
			txProcessor.zki.SignA1[txProcessor.txIndex] = big.NewInt(1)
		}
		txProcessor.zki.AyA1[txProcessor.txIndex] = senderBJJY
		txProcessor.zki.BalanceA1[txProcessor.txIndex] = accSender.Balance
		txProcessor.zki.EthAddrA1[txProcessor.txIndex] = common.EthAddrToBigInt(accSender.EthAddr)
	}

	// add the deposit to the sender
	accSender.Balance = new(big.Int).Add(accSender.Balance, tx.EffectiveDepositAmount)
	// subtract amount to the sender
	accSender.Balance = new(big.Int).Sub(accSender.Balance, tx.EffectiveAmount)
	if accSender.Balance.Cmp(big.NewInt(0)) == -1 { // balance<0
		return newErrorNotEnoughBalance(tx.Tx())
	}

	// update sender account in localStateDB
	p, err := txProcessor.updateAccount(tx.FromIdx, accSender)
	if err != nil {
		return common.Wrap(err)
	}
	if txProcessor.zki != nil {
		txProcessor.zki.SiblingsA1[txProcessor.txIndex] = siblingsToZKInputFormat(p.Siblings)
		// IsOld0_1, OldKey1, OldValue1 not needed as this is not an insert
	}

	//TODO: Transfer functionality is not in an non-rollup tx mentioned in the spec doc. Hence need to confirm if it'll be req here.
	// in case that the tx is a L1Tx>DepositTransfer
	// var accReceiver *common.Account
	// if transfer {
	// 	if tx.ToIdx == tx.FromIdx {
	// 		accReceiver = accSender
	// 	} else {
	// 		accReceiver, err = txProcessor.state.GetAccount(tx.ToIdx)
	// 		if err != nil {
	// 			return common.Wrap(err)
	// 		}
	// 	}

	// 	// if txProcessor.zki != nil {
	// 	// 	txProcessor.zki.TokenID2[txProcessor.txIndex] = accReceiver.TokenID.BigInt()
	// 	// 	txProcessor.zki.Nonce2[txProcessor.txIndex] = accReceiver.Nonce.BigInt()
	// 	// 	receiverBJJSign, receiverBJJY := babyjub.UnpackSignY(accReceiver.BJJ)
	// 	// 	if receiverBJJSign {
	// 	// 		txProcessor.zki.Sign2[txProcessor.txIndex] = big.NewInt(1)
	// 	// 	}
	// 	// 	txProcessor.zki.Ay2[txProcessor.txIndex] = receiverBJJY
	// 	// 	txProcessor.zki.Balance2[txProcessor.txIndex] = accReceiver.Balance
	// 	// 	txProcessor.zki.EthAddr2[txProcessor.txIndex] = common.EthAddrToBigInt(accReceiver.EthAddr)
	// 	// }

	// 	// add amount to the receiver
	// 	accReceiver.Balance = new(big.Int).Add(accReceiver.Balance, tx.EffectiveAmount)

	// 	// update receiver account in localStateDB
	// 	p, err := txProcessor.updateAccount(tx.ToIdx, accReceiver)
	// 	if err != nil {
	// 		return common.Wrap(err)
	// 	}
	// 	if txProcessor.zki != nil {
	// 		txProcessor.zki.Siblings2[txProcessor.txIndex] = siblingsToZKInputFormat(p.Siblings)
	// 		// IsOld0_2, OldKey2, OldValue2 not needed as this is not an insert
	// 	}
	// }

	return nil
}

// applyTransfer updates the balance & nonce in the account of the sender, and
// the balance in the account of the receiver.
// Parameter 'toIdx' should be at 0 if the tx already has tx.ToIdx!=0, if
// tx.ToIdx==0, then toIdx!=0, and will be used the toIdx parameter as Idx of
// the receiver. This parameter is used when the tx.ToIdx is not specified and
// the real ToIdx is found trhrough the ToEthAddr or ToBJJ.
func (txProcessor *TxProcessor) applyTransfer(coordIdxsMap map[common.TokenID]common.AccountIdx,
	collectedFees map[common.TokenID]*big.Int, tx common.Tx, auxToIdx common.AccountIdx) error {
	if auxToIdx == common.AccountIdx(0) {
		auxToIdx = tx.ToIdx
	}
	// get sender and receiver accounts from localStateDB
	accSender, err := txProcessor.state.GetAccount(tx.FromIdx)
	if err != nil {
		log.Error(err)
		return common.Wrap(err)
	}

	// if txProcessor.zki != nil {
	// 	// Set the State1 before updating the Sender leaf
	// 	txProcessor.zki.TokenID1[txProcessor.txIndex] = accSender.TokenID.BigInt()
	// 	txProcessor.zki.Nonce1[txProcessor.txIndex] = accSender.Nonce.BigInt()
	// 	senderBJJSign, senderBJJY := babyjub.UnpackSignY(accSender.BJJ)
	// 	if senderBJJSign {
	// 		txProcessor.zki.Sign1[txProcessor.txIndex] = big.NewInt(1)
	// 	}
	// 	txProcessor.zki.Ay1[txProcessor.txIndex] = senderBJJY
	// 	txProcessor.zki.Balance1[txProcessor.txIndex] = accSender.Balance
	// 	txProcessor.zki.EthAddr1[txProcessor.txIndex] = common.EthAddrToBigInt(accSender.EthAddr)
	// }
	if !tx.IsL1 { // L2
		// increment nonce
		accSender.Nonce++

		// compute fee and subtract it from the accSender
		fee, err := common.CalcFeeAmount(tx.Amount, *tx.Fee)
		if err != nil {
			return common.Wrap(err)
		}
		feeAndAmount := new(big.Int).Add(tx.Amount, fee)
		accSender.Balance = new(big.Int).Sub(accSender.Balance, feeAndAmount)
		if accSender.Balance.Cmp(big.NewInt(0)) == -1 { // balance<0
			return newErrorNotEnoughBalance(tx)
		}

		// if _, ok := coordIdxsMap[accSender.TokenID]; ok {
		// 	accCoord, err := txProcessor.state.GetAccount(coordIdxsMap[accSender.TokenID])
		// 	if err != nil {
		// 		return common.Wrap(
		// 			fmt.Errorf("Can not use CoordIdx that does not exist in the tree. TokenID: %d, CoordIdx: %d",
		// 				accSender.TokenID, coordIdxsMap[accSender.TokenID]))
		// 	}
		// 	// accumulate the fee for the Coord account
		// 	accumulated, ok := txProcessor.AccumulatedFees[accCoord.Idx]
		// 	if !ok {
		// 		accumulated = big.NewInt(0)
		// 		txProcessor.AccumulatedFees[accCoord.Idx] = accumulated
		// 	}
		// 	accumulated.Add(accumulated, fee)

		// 	if txProcessor.state.Type() == statedb.TypeSynchronizer ||
		// 		txProcessor.state.Type() == statedb.TypeBatchBuilder {
		// 		collected := collectedFees[accCoord.TokenID]
		// 		collected.Add(collected, fee)
		// 	}
		// } else {
		// 	log.Debugw("No coord Idx to receive fee", "tx", tx)
		// }
	} else {
		accSender.Balance = new(big.Int).Sub(accSender.Balance, tx.Amount)
		if accSender.Balance.Cmp(big.NewInt(0)) == -1 { // balance<0
			return newErrorNotEnoughBalance(tx)
		}
	}

	// update sender account in localStateDB
	pSender, err := txProcessor.updateAccount(tx.FromIdx, accSender)
	if err != nil {
		log.Error(err)
		return common.Wrap(err)
	}
	if txProcessor.zki != nil {
		txProcessor.zki.SiblingsA1[txProcessor.txIndex] = siblingsToZKInputFormat(pSender.Siblings)
	}

	var accReceiver *common.Account
	if auxToIdx == tx.FromIdx {
		// if Sender is the Receiver, reuse 'accSender' pointer,
		// because in the DB the account for 'auxToIdx' won't be
		// updated yet
		accReceiver = accSender
	} else {
		accReceiver, err = txProcessor.state.GetAccount(auxToIdx)
		if err != nil {
			log.Error(err, auxToIdx)
			return common.Wrap(err)
		}
	}
	if txProcessor.zki != nil {
		// Set the State2 before updating the Receiver leaf
		txProcessor.zki.Nonce2[txProcessor.txIndex] = accReceiver.Nonce.BigInt()
		receiverBJJSign, receiverBJJY := babyjub.UnpackSignY(accReceiver.BJJ)
		if receiverBJJSign {
			txProcessor.zki.Sign2[txProcessor.txIndex] = big.NewInt(1)
		}
		txProcessor.zki.Ay2[txProcessor.txIndex] = receiverBJJY
		txProcessor.zki.Balance2[txProcessor.txIndex] = accReceiver.Balance
		txProcessor.zki.EthAddr2[txProcessor.txIndex] = common.EthAddrToBigInt(accReceiver.EthAddr)
	}

	// add amount-feeAmount to the receiver
	accReceiver.Balance = new(big.Int).Add(accReceiver.Balance, tx.Amount)

	// update receiver account in localStateDB
	pReceiver, err := txProcessor.updateAccount(auxToIdx, accReceiver)
	if err != nil {
		return common.Wrap(err)
	}
	if txProcessor.zki != nil {
		txProcessor.zki.Siblings2[txProcessor.txIndex] = siblingsToZKInputFormat(pReceiver.Siblings)
	}

	return nil
}

// It returns the ExitAccount and a boolean determining if the Exit created a
// new Leaf in the ExitTree.
func (txProcessor *TxProcessor) applyExit(coordIdxsMap map[common.TokenID]common.AccountIdx,
	collectedFees map[common.TokenID]*big.Int, exitTree *merkletree.MerkleTree,
	tx common.Tx, originalAmount *big.Int) (*common.Account, bool, error) {
	// 0. subtract tx.Amount from current Account in StateMT
	// add the tx.Amount into the Account (tx.FromIdx) in the ExitMT
	acc, err := txProcessor.state.GetAccount(tx.FromIdx)
	if err != nil {
		return nil, false, common.Wrap(err)
	}
	if txProcessor.zki != nil {
		// txProcessor.zki.TokenID1[txProcessor.txIndex] = acc.TokenID.BigInt()
		txProcessor.zki.NonceA1[txProcessor.txIndex] = acc.Nonce.BigInt()
		accBJJSign, accBJJY := babyjub.UnpackSignY(acc.BJJ)
		if accBJJSign {
			txProcessor.zki.SignA1[txProcessor.txIndex] = big.NewInt(1)
		}
		txProcessor.zki.AyA1[txProcessor.txIndex] = accBJJY
		txProcessor.zki.BalanceA1[txProcessor.txIndex] = acc.Balance
		txProcessor.zki.EthAddrA1[txProcessor.txIndex] = common.EthAddrToBigInt(acc.EthAddr)
	}

	if !tx.IsL1 {
		// increment nonce
		acc.Nonce++

		// compute fee and subtract it from the accSender
		fee, err := common.CalcFeeAmount(tx.Amount, *tx.Fee)
		if err != nil {
			return nil, false, common.Wrap(err)
		}
		feeAndAmount := new(big.Int).Add(tx.Amount, fee)
		acc.Balance = new(big.Int).Sub(acc.Balance, feeAndAmount)
		if acc.Balance.Cmp(big.NewInt(0)) == -1 { // balance<0
			return nil, false, newErrorNotEnoughBalance(tx)
		}

		// if _, ok := coordIdxsMap[acc.TokenID]; ok {
		// 	accCoord, err := txProcessor.state.GetAccount(coordIdxsMap[acc.TokenID])
		// 	if err != nil {
		// 		return nil, false, common.Wrap(
		// 			fmt.Errorf("Can not use CoordIdx that does not exist in the tree. TokenID: %d, CoordIdx: %d",
		// 				acc.TokenID, coordIdxsMap[acc.TokenID]))
		// 	}

		// 	// accumulate the fee for the Coord account
		// 	accumulated, ok := txProcessor.AccumulatedFees[accCoord.Idx]
		// 	if !ok {
		// 		accumulated = big.NewInt(0)
		// 		txProcessor.AccumulatedFees[accCoord.Idx] = accumulated
		// 	}
		// 	accumulated.Add(accumulated, fee)

		// 	if txProcessor.state.Type() == statedb.TypeSynchronizer ||
		// 		txProcessor.state.Type() == statedb.TypeBatchBuilder {
		// 		collected := collectedFees[accCoord.TokenID]
		// 		collected.Add(collected, fee)
		// 	}
		// } else {
		// 	log.Debugw("No coord Idx to receive fee", "tx", tx)
		// }
	} else {
		acc.Balance = new(big.Int).Sub(acc.Balance, tx.Amount)
		if acc.Balance.Cmp(big.NewInt(0)) == -1 { // balance<0
			return nil, false, newErrorNotEnoughBalance(tx)
		}
	}

	p, err := txProcessor.updateAccount(tx.FromIdx, acc)
	if err != nil {
		return nil, false, common.Wrap(err)
	}
	if txProcessor.zki != nil {
		txProcessor.zki.SiblingsA1[txProcessor.txIndex] = siblingsToZKInputFormat(p.Siblings)
	}

	if exitTree == nil {
		return nil, false, nil
	}

	// Do not add the Exit when Amount=0, not EffectiveAmount=0. In
	// txprocessor.applyExit function, the tx.Amount is in reality the
	// EffectiveAmount, that's why is used here the originalAmount
	// parameter, which contains the real value of the tx.Amount (not
	// tx.EffectiveAmount).  This is a particularity of the approach of the
	// circuit, the idea will be in the future to update the circuit and
	// when Amount>0 but EffectiveAmount=0, to not add the Exit in the
	// Exits MerkleTree, but for the moment the Go code is adapted to the
	// circuit.
	if originalAmount.Cmp(big.NewInt(0)) == 0 { // Amount == 0
		// if the Exit Amount==0, the Exit is not added to the ExitTree
		return nil, false, nil
	}

	exitAccount, err := statedb.GetAccountInTreeDB(exitTree.DB(), tx.FromIdx)
	if common.Unwrap(err) == db.ErrNotFound {
		// 1a. if idx does not exist in exitTree:
		// add new leaf 'ExitTreeLeaf', where ExitTreeLeaf.Balance =
		// exitAmount (exitAmount=tx.Amount)
		exitAccount := &common.Account{
			// TokenID: acc.TokenID,
			Nonce: common.Nonce(0),
			// as is a common.Tx, the tx.Amount is already an
			// EffectiveAmount
			Balance: tx.Amount,
			BJJ:     acc.BJJ,
			EthAddr: acc.EthAddr,
		}
		// if txProcessor.zki != nil {
		// 	// Set the State2 before creating the Exit leaf
		// 	txProcessor.zki.TokenID2[txProcessor.txIndex] = acc.TokenID.BigInt()
		// 	txProcessor.zki.Nonce2[txProcessor.txIndex] = big.NewInt(0)
		// 	accBJJSign, accBJJY := babyjub.UnpackSignY(acc.BJJ)
		// 	if accBJJSign {
		// 		txProcessor.zki.Sign2[txProcessor.txIndex] = big.NewInt(1)
		// 	}
		// 	txProcessor.zki.Ay2[txProcessor.txIndex] = accBJJY
		// 	// Balance2 contains the ExitLeaf Balance before the
		// 	// leaf update, which is 0
		// 	txProcessor.zki.Balance2[txProcessor.txIndex] = big.NewInt(0)
		// 	txProcessor.zki.EthAddr2[txProcessor.txIndex] = common.EthAddrToBigInt(acc.EthAddr)
		// 	// as Leaf didn't exist in the ExitTree, set NewExit[i]=1
		// 	txProcessor.zki.NewExit[txProcessor.txIndex] = big.NewInt(1)
		// }
		p, err = statedb.CreateAccountInTreeDB(exitTree.DB(), exitTree, tx.FromIdx, exitAccount)
		if err != nil {
			return nil, false, common.Wrap(err)
		}
		if txProcessor.zki != nil {
			txProcessor.zki.Siblings2[txProcessor.txIndex] = siblingsToZKInputFormat(p.Siblings)
			if p.IsOld0 {
				txProcessor.zki.IsOld0_2[txProcessor.txIndex] = big.NewInt(1)
			}
			if txProcessor.txIndex < len(txProcessor.zki.ISExitRoot) {
				txProcessor.zki.ISExitRoot[txProcessor.txIndex] = exitTree.Root().BigInt()
			}
			txProcessor.zki.OldKey2[txProcessor.txIndex] = p.OldKey.BigInt()
			txProcessor.zki.OldValue2[txProcessor.txIndex] = p.OldValue.BigInt()
		}
		return exitAccount, true, nil
	} else if err != nil {
		return nil, false, common.Wrap(err)
	}

	// 1b. if idx already exist in exitTree:
	// if txProcessor.zki != nil {
	// 	// Set the State2 before updating the Exit leaf
	// 	txProcessor.zki.TokenID2[txProcessor.txIndex] = acc.TokenID.BigInt()
	// 	// increment nonce from existing ExitLeaf
	// 	txProcessor.zki.Nonce2[txProcessor.txIndex] = exitAccount.Nonce.BigInt()
	// 	accBJJSign, accBJJY := babyjub.UnpackSignY(acc.BJJ)
	// 	if accBJJSign {
	// 		txProcessor.zki.Sign2[txProcessor.txIndex] = big.NewInt(1)
	// 	}
	// 	txProcessor.zki.Ay2[txProcessor.txIndex] = accBJJY
	// 	// Balance2 contains the ExitLeaf Balance before the leaf
	// 	// update
	// 	txProcessor.zki.Balance2[txProcessor.txIndex] = exitAccount.Balance
	// 	txProcessor.zki.EthAddr2[txProcessor.txIndex] = common.EthAddrToBigInt(acc.EthAddr)
	// }

	// update account, where account.Balance += exitAmount
	exitAccount.Balance = new(big.Int).Add(exitAccount.Balance, tx.Amount)
	p, err = statedb.UpdateAccountInTreeDB(exitTree.DB(), exitTree, tx.FromIdx, exitAccount)
	if err != nil {
		return nil, false, common.Wrap(err)
	}

	if txProcessor.zki != nil {
		// txProcessor.zki.Siblings2[txProcessor.txIndex] = siblingsToZKInputFormat(p.Siblings)
		// if p.IsOld0 {
		// 	txProcessor.zki.IsOld0_2[txProcessor.txIndex] = big.NewInt(1)
		// }
		// txProcessor.zki.OldKey2[txProcessor.txIndex] = p.OldKey.BigInt()
		// txProcessor.zki.OldValue2[txProcessor.txIndex] = p.OldValue.BigInt()
		if txProcessor.txIndex < len(txProcessor.zki.ISExitRoot) {
			txProcessor.zki.ISExitRoot[txProcessor.txIndex] = exitTree.Root().BigInt()
		}
	}

	return exitAccount, false, nil
}

// computeEffectiveAmounts checks that the L1Tx data is correct
func (txProcessor *TxProcessor) computeEffectiveAmounts(tx *common.L1Tx) {
	tx.EffectiveAmount = tx.Amount
	tx.EffectiveDepositAmount = tx.DepositAmount

	if tx.Type == common.TxTypeCreateAccountDeposit {
		return
	}

	accSender, err := txProcessor.state.GetAccount(tx.FromIdx)
	if err != nil {
		log.Debugf("EffectiveAmount & EffectiveDepositAmount = 0: can not get account for tx.FromIdx: %d",
			tx.FromIdx)
		tx.EffectiveDepositAmount = big.NewInt(0)
		tx.EffectiveAmount = big.NewInt(0)
		return
	}

	// check that Sender has enough balance
	bal := accSender.Balance
	if tx.DepositAmount != nil {
		bal = new(big.Int).Add(bal, tx.EffectiveDepositAmount)
	}
	cmp := bal.Cmp(tx.Amount)
	if cmp == -1 {
		log.Debugf("EffectiveAmount = 0: Not enough funds (%s<%s)", bal.String(), tx.Amount.String())
		tx.EffectiveAmount = big.NewInt(0)
		return
	}

	// check that the tx.FromEthAddr is the same than the EthAddress of the
	// Sender
	if !bytes.Equal(tx.FromEthAddr.Bytes(), accSender.EthAddr.Bytes()) {
		log.Debugf("EffectiveAmount = 0: tx.FromEthAddr (%s) must be the same EthAddr of "+
			"the sender account by the Idx (%s)",
			tx.FromEthAddr.Hex(), accSender.EthAddr.Hex())
		tx.EffectiveAmount = big.NewInt(0)
		return
	}

	if tx.ToIdx == common.AccountIdx(1) || tx.ToIdx == common.AccountIdx(0) {
		// if transfer is Exit type, there are no more checks
		return
	}
<<<<<<< HEAD
=======

>>>>>>> 650ac123
}<|MERGE_RESOLUTION|>--- conflicted
+++ resolved
@@ -194,16 +194,6 @@
 	if txProcessor.zki != nil {
 		return nil, common.Wrap(
 			errors.New("expected StateDB.zki==nil, something went wrong and it's not empty"))
-<<<<<<< HEAD
-=======
-	}
-	// defer txProcessor.resetZKInputs()
-
-	if len(coordIdxs) > int(txProcessor.config.MaxFeeTx) {
-		return nil, common.Wrap(
-			fmt.Errorf("CoordIdxs (%d) length must be smaller than MaxFeeTx (%d)",
-				len(coordIdxs), txProcessor.config.MaxFeeTx))
->>>>>>> 650ac123
 	}
 	defer txProcessor.resetZKInputs()
 
@@ -317,7 +307,6 @@
 		}
 	}
 
-<<<<<<< HEAD
 	// Process L2Txs
 	for i := 0; i < len(l2txs); i++ {
 		exitIdx, exitAccount, newExit, err := txProcessor.ProcessL2Tx(exitTree, &l2txs[i])
@@ -335,45 +324,6 @@
 			// Intermediate States
 			if txProcessor.txIndex < nTx-1 {
 				//TODO: Fill out the OutIdx and StateRoot, need to check it's parameters
-=======
-	// // Process L1CoordinatorTxs
-	// for i := 0; i < len(l1coordinatortxs); i++ {
-	// 	exitIdx, _, _, createdAccount, err := txProcessor.ProcessL1Tx(exitTree, &l1coordinatortxs[i])
-	// 	if err != nil {
-	// 		return nil, common.Wrap(err)
-	// 	}
-	// 	if exitIdx != nil {
-	// 		log.Error("Unexpected Exit in L1CoordinatorTx")
-	// 	}
-	// 	if txProcessor.state.Type() == statedb.TypeSynchronizer {
-	// 		if createdAccount != nil {
-	// 			createdAccounts = append(createdAccounts, *createdAccount)
-	// 			l1coordinatortxs[i].EffectiveFromIdx = createdAccount.Idx
-	// 		} else {
-	// 			l1coordinatortxs[i].EffectiveFromIdx = l1coordinatortxs[i].FromIdx
-	// 		}
-	// 	}
-	// if txProcessor.zki != nil {
-	// l1TxData, err := l1coordinatortxs[i].BytesGeneric()
-	// 	if err != nil {
-	// 		return nil, common.Wrap(err)
-	// 	}
-	// 	txProcessor.zki.Metadata.L1TxsData = append(txProcessor.zki.Metadata.L1TxsData, l1TxData)
-	// 	l1TxDataAvailability, err :=
-	// 		l1coordinatortxs[i].BytesDataAvailability(txProcessor.zki.Metadata.NLevels)
-	// 	if err != nil {
-	// 		return nil, common.Wrap(err)
-	// 	}
-	// 	txProcessor.zki.Metadata.L1TxsDataAvailability =
-	// 		append(txProcessor.zki.Metadata.L1TxsDataAvailability, l1TxDataAvailability)
-
-	// 	txProcessor.zki.ISOutIdx[txProcessor.txIndex] = txProcessor.state.CurrentIdx().BigInt()
-	// 	txProcessor.zki.ISStateRoot[txProcessor.txIndex] = txProcessor.state.MT.Root().BigInt()
-	// 	txProcessor.zki.ISExitRoot[txProcessor.txIndex] = exitTree.Root().BigInt()
-	// 	txProcessor.txIndex++
-	// }
-	// }
->>>>>>> 650ac123
 
 				// txProcessor.zki.ISOutIdx[txProcessor.txIndex] = txProcessor.state.CurrentIdx().BigInt()
 				// txProcessor.zki.ISStateRoot[txProcessor.txIndex] = txProcessor.state.MT.Root().BigInt()
@@ -1186,8 +1136,4 @@
 		// if transfer is Exit type, there are no more checks
 		return
 	}
-<<<<<<< HEAD
-=======
-
->>>>>>> 650ac123
 }